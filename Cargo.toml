--- conflicted
+++ resolved
@@ -19,16 +19,6 @@
 ]
 
 [dependencies]
-<<<<<<< HEAD
-memmap2 = "0.5"
-fs2 = "0.4"
-sha3 = { version = "0.10.0", default-features = false,features = ["oid"] }
-core2 = {version="0.4.0",default-features = false, features = ["nightly"]}
-bytes = { version = "1", features = ["serde"] }
-bumpalo = "3"
-hashbrown = "0.12.0"
-spin = "0.9.2"
-=======
 sha3 = { version = "0.10.0", default-features = false,features = ["oid"] }
 core2 = {version="0.4.0",default-features = false, features = ["nightly"]}
 bumpalo = "3"
@@ -37,7 +27,6 @@
 lazy_static = "1.4.0"
 logger = {path= "../../os-module/logger"}
 bytes = { version = "1", features = ["serde"] }
->>>>>>> 654028ff
 
 
 
