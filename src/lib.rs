--- conflicted
+++ resolved
@@ -109,15 +109,9 @@
 //!     }
 //! }
 //!     Ok(())
-<<<<<<< HEAD
-//! }
-//!
-#![feature(error_in_core)]
-=======
 //! }//
 #![feature(error_in_core)]
 #![no_std]
->>>>>>> 654028ff
 #[allow(clippy::mutable_key_type)]
 mod bucket;
 mod bytes;
@@ -134,13 +128,10 @@
 mod page_node;
 mod tx;
 extern crate alloc;
-<<<<<<< HEAD
-=======
 #[cfg(test)]
 extern crate std;
 #[macro_use]
 extern crate logger;
->>>>>>> 654028ff
 
 pub use crate::bytes::ToBytes;
 pub use bucket::Bucket;
