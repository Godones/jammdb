--- conflicted
+++ resolved
@@ -1,10 +1,3 @@
-<<<<<<< HEAD
-use core::{
-    cell::{RefCell, RefMut},
-    marker::PhantomData,
-};
-use alloc::rc::Rc;
-=======
 use alloc::rc::Rc;
 use alloc::vec;
 use alloc::vec::Vec;
@@ -13,7 +6,6 @@
     marker::PhantomData,
     ops::RangeBounds,
 };
->>>>>>> 654028ff
 use hashbrown::HashMap;
 
 use crate::{
